package cmd

import (
	"fmt"
	"os"

	"github.com/spf13/cobra"
	//	"github.com/spf13/viper"

	"github.com/sreznick/heapmaster/internal/hprof"
)

var rootCmd = &cobra.Command{
	Use:   "hdump",
	Short: "Output hprof dump",
	Long:  ``,
	Run: func(cmd *cobra.Command, args []string) {
		for _, name := range args {
			err := dumpFile(name)
			if err != nil {
				fmt.Fprintf(os.Stderr, "Problem : %s\n", err)
			}
		}
	},
}

func Execute() {
	if err := rootCmd.Execute(); err != nil {
		fmt.Fprintln(os.Stderr, err)
		os.Exit(1)
	}
}

func dumpFile(name string) error {
	fmt.Println("dump", name)
	f, err := os.Open(os.Args[1])
	if err != nil {
		return err
	}
	defer f.Close()
	header, err := hprof.ReadHeader(f)
	if err != nil {
		return err
	}
	fmt.Println("started at", header.TimeStamp)

	for {
		record, blob, err := hprof.ReadRecord(f, header)
		if err != nil {
			return err
		}
		switch record.Tag {
<<<<<<< HEAD
		case hprof.Utf8:
			utfRecord := &hprof.RecordUtf8{Record: record}
			utfRecord.Init(blob)
			fmt.Printf("utf8: %08X %s\n", utfRecord.Id, utfRecord.Value)
		case hprof.TagLoadClass:
			lcRecord := &hprof.RecordLoadClass{Record: record}
			err := lcRecord.Init(blob)
			if err != nil {
				fmt.Printf("Error initializing LoadClass record: %v\n", err)
			}
			fmt.Printf("Load Class Record:\n")
			fmt.Printf("  ClassSerial: %08X\n", lcRecord.ClassSerial)
			fmt.Printf("  ObjectId: %016X\n", lcRecord.ObjectId)
			fmt.Printf("  StackTraceSerial: %08X\n", lcRecord.StackTraceSerial)
			fmt.Printf("  NameId: %016X\n", lcRecord.NameId)
		}
=======
		case hprof.StringUtf8Tag:
			utfRecord := &hprof.RecordUtf8{Record: record}
			utfRecord.Init(blob)
			fmt.Printf("utf8: %08X %s\n", utfRecord.Id, utfRecord.Value)
		case hprof.LoadClassTag:
			lcRecord := &hprof.RecordLoadClass{Record: record}
			//utfRecord.Init(blob)
			_ = lcRecord
			fmt.Printf("load class record\n")
		}
	}
>>>>>>> 53359b4c

	}
}<|MERGE_RESOLUTION|>--- conflicted
+++ resolved
@@ -50,7 +50,6 @@
 			return err
 		}
 		switch record.Tag {
-<<<<<<< HEAD
 		case hprof.Utf8:
 			utfRecord := &hprof.RecordUtf8{Record: record}
 			utfRecord.Init(blob)
@@ -67,19 +66,5 @@
 			fmt.Printf("  StackTraceSerial: %08X\n", lcRecord.StackTraceSerial)
 			fmt.Printf("  NameId: %016X\n", lcRecord.NameId)
 		}
-=======
-		case hprof.StringUtf8Tag:
-			utfRecord := &hprof.RecordUtf8{Record: record}
-			utfRecord.Init(blob)
-			fmt.Printf("utf8: %08X %s\n", utfRecord.Id, utfRecord.Value)
-		case hprof.LoadClassTag:
-			lcRecord := &hprof.RecordLoadClass{Record: record}
-			//utfRecord.Init(blob)
-			_ = lcRecord
-			fmt.Printf("load class record\n")
-		}
-	}
->>>>>>> 53359b4c
-
 	}
 }